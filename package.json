--- conflicted
+++ resolved
@@ -10,19 +10,9 @@
     "bs-platform": "^1.6.x"
   },
   "scripts": {
-<<<<<<< HEAD
     "build": "bsb -clean-world && bsb -make-world",
     "start": "npm run-script build && node lib/js/example/",
     "clean-build": "bsb -clean-world",
-=======
-    "start": "npm run bs && node example/index.js",
-    "bs": "npm run clean-build && npm run refmt && npm run build",
-    "clean-build": "rm -r -f _build/express && rm -f express.js index.js && mkdir -p _build/express",
-    "refmt": "npm run refmt:src && npm run refmt:example",
-    "refmt:src": "refmt --parse re --print ml src/express.re > _build/express/express.ml",
-    "refmt:example": "refmt --parse re --print ml example/Index.re > _build/express/index.ml",
-    "build": "cd _build/express && bsb -make-world",
->>>>>>> 93cbd3e2
     "test": "echo \"Error: no test specified\" && exit 1"
   },
   "repository": {
